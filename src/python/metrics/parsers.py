
#!/usr/bin/env python
import sys, os
import pickle
import numpy as np
<<<<<<< HEAD
from msmbuilder.metrics import (LPRMSD, RMSD, Dihedral,
                                BooleanContact, AtomPairs,
                                ContinuousContact, RedDimPNorm)
from msmbuilder.metrics.baseclasses import Vectorized
=======
import itertools
from pkg_resources import iter_entry_points
from msmbuilder.metrics import (RMSD, Dihedral, BooleanContact,
                                AtomPairs, ContinuousContact,
                                AbstractDistanceMetric)
>>>>>>> 8f86f40a

def add_argument(group, *args, **kwargs):
    if 'default' in kwargs:
        d = 'Default: {d}'.format(d=kwargs['default'])
        if 'help' in kwargs:
            kwargs['help'] += ' {d}'.format(d=d)
        else:
            kwargs['help'] = d
    group.add_argument(*args, **kwargs)

################################################################################

<<<<<<< HEAD
def add_basic_metric_parsers(metric_subparser):
=======
def locate_metric_plugins(name):
    if not name in ['add_metric_parser', 'construct_metric', 'metric_class']:
        raise ValueError()

    eps = iter_entry_points(group='msmbuilder.metrics', name=name)
    return itertools.imap(lambda ep: ep.load(), eps)


def add_metric_parsers(parser):
>>>>>>> 8f86f40a

    metric_parser_list = []

    #metrics_parsers = parser.add_subparsers(description='Available metrics to use.',dest='metric')
    rmsd = metric_subparser.add_parser('rmsd',
        description='''RMSD: Root mean square deviation over a set of user defined atoms
        (typically backbone heavy atoms or alpha carbons). To evaluate the distance
        between two structures, first they are rotated and translated with respect
        to one another to achieve maximum coincidence. This code is executed in parallel
        on multiple cores (but not multiple boxes) using OMP.''')
    add_argument(rmsd, '-a', dest='rmsd_atom_indices', help='Atom indices to use in RMSD calculation. Pass "all" to use all atoms.', 
        default='AtomIndices.dat')
    metric_parser_list.append(rmsd)

<<<<<<< HEAD
    #rmsd_subparsers = rmsd.add_subparsers()
    #rmsd_subparsers.metric = 'rmsd'

    dihedral = metric_subparser.add_parser('dihedral',
=======
    dihedral = metrics_parsers.add_parser('dihedral',
>>>>>>> 8f86f40a
        description='''DIHEDRAL: For each frame in the simulation data, we extract the
        torsion angles for the class of angles that you request (phi/psi is recommended,
        but chi angles are available as well). Each frame is then reprented by a vector
        containing the sin and cosine of these dihedral angles. The distances between
        frames are computed by taking distances between these vectors in R^n. The
        euclidean distance is recommended, but other distance metrics are available
        (cityblock, etc). This code is executed in parallel on multiple cores (but
        not multiple boxes) using OMP. ''') 
    add_argument(dihedral, '-a', dest='dihedral_angles', default='phi/psi',
        help='which dihedrals. Choose from phi, psi, chi. To choose multiple, seperate them with a slash')
    add_argument(dihedral, '-p', dest='dihedral_p', default=2, help='p used for metric=minkowski (otherwise ignored)')
    add_argument(dihedral, '-m', dest='dihedral_metric', default='euclidean',
        help='which distance metric', choices=Dihedral.allowable_scipy_metrics)
<<<<<<< HEAD
    metric_parser_list.append(dihedral)
#    dihedral_subparsers = dihedral.add_subparsers()
#    dihedral_subparsers.metric = 'dihedral'

    lprmsd = metric_subparser.add_parser('lprmsd',
        description='''LPRMSD: RMSD with the ability to to handle permutation-invariant atoms.
        Solves the assignment problem using a linear programming solution (LP). Can handle aligning
        on some atoms and computing the RMSD on other atoms.:''')
    add_argument(lprmsd, '-a', dest='lprmsd_atom_indices', help='Regular atom indices. Pass "all" to use all atoms.', default='AtomIndices.dat')
    add_argument(lprmsd, '-l', dest='lprmsd_alt_indices', default=None,
        help='''Optional alternate atom indices for RMSD. If you want to align the trajectories
        using one set of atom indices but then compute the distance using a different
        set of indices, use this option. If supplied, the regular atom_indices will
        be used for the alignment and these indices for the distance calculation''')
    add_argument(lprmsd, '-P', dest='lprmsd_permute_atoms', default=None, help='''Atom labels to be permuted.
    Sets of indistinguishable atoms that can be permuted to minimize the RMSD. On disk this should be stored as
    a list of newline separated indices with a "--" separating the sets of indices if there are
    more than one set of indistinguishable atoms.  Use "-- (integer)" to include a subset in the RMSD (to avoid undesirable boundary effects.)''')
    metric_parser_list.append(lprmsd)
#    lprmsd_subparsers = lprmsd.add_subparsers()
#    lprmsd_subparsers.metric = 'lprmsd'
=======
    parser.metric_parsers.append(dihedral)

>>>>>>> 8f86f40a

    contact = metric_subparser.add_parser('contact',
        description='''CONTACT: For each frame in the simulation data, we extract the
        contact map (presence or absense of "contacts")  between residues. Each frame is then
        represented as a boolean valued vector containing information between the presence or
        absense of certain contacts. The contact vector can either include all possible pairwise
        contacts, only the native contacts, or any other set of pairs of residues. The distance with
        which two residues must be within to classify as "in contact" is also settable, and can
        dependend on the contact (e.g. 5 angstroms from some pairs, 10 angstroms for other pairs).
        Furthermore, the sense in which the distance between two residues is computed can be
        either specified as "CA", "closest", or "closest-heavy", which will respectively compute
        ("CA") the distance between the residues' alpha carbons, ("closest"), the closest distance between any pair of
        atoms i and j such that i belongs to one residue and j to the other residue, ("closest-heavy"), 
        or the closest distance between any pair of NON-HYDROGEN atoms i and j such that i belongs to
        one residue and j to the other residue. This code is executed in parallel on multiple cores (but
        not multiple boxes) using OMP.''')
    add_argument(contact, '-c', dest='contact_which', default='all',
        help='Path to file containing 2D array of the contacts you want, or the string "all".')
    add_argument(contact, '-C', dest='contact_cutoff', default=0.5, help='Cutoff distance in nanometers. If you pass -1, then the contact "map" will be a matrix of residue-residue distances. Passing a number greater than 0 means the residue-residue distance matrix will be converted to a boolean matrix, one if the distance is less than the specified cutoff')
    add_argument(contact, '-f', dest='contact_cutoff_file', help='File containing residue specific cutoff distances (supercedes the scalar cutoff distance if present).',default=None)
    add_argument(contact, '-s', dest='contact_scheme', default='closest-heavy', help='contact scheme.',
        choices=['CA', 'closest', 'closest-heavy'])
<<<<<<< HEAD
    metric_parser_list.append(contact)
    #contact_subparsers = contact.add_subparsers()
    #contact_subparsers.metric = 'contact'
=======
    parser.metric_parsers.append(contact)

>>>>>>> 8f86f40a
    
    atompairs = metric_subparser.add_parser('atompairs',description='''ATOMPAIRS: For each frame, we
        represent the conformation as a vector of particular atom-atom distances. Then the distance
        between frames is calculated using a specified norm on these vectors. This code is executed in
        parallel (but not multiple boxes) using OMP.''') 
    add_argument(atompairs, '-a', dest='atompairs_which',
        help='path to file with 2D array of which atompairs to use.', default='AtomPairs.dat')
    add_argument(atompairs, '-p', dest='atompairs_p', default=2, help='p used for metric=minkowski (otherwise ignored)')
    add_argument(atompairs, '-m', dest='atompairs_metric', default='cityblock',
        help='which distance metric', choices=AtomPairs.allowable_scipy_metrics)
<<<<<<< HEAD
    metric_parser_list.append(atompairs)
    #atompairs_subparsers = atompairs.add_subparsers()
    #atompairs_subparsers.metric = 'atompairs'
=======
    parser.metric_parsers.append(atompairs)

>>>>>>> 8f86f40a
    
    picklemetric = metric_subparser.add_parser('custom', description="""CUSTOM: Use a custom
        distance metric. This requires defining your metric and saving it to a file using
        the pickle format, which can be done fron an interactive shell. This is an EXPERT FEATURE,
        and requires significant knowledge of the source code's architecture to pull off.""")
    add_argument(picklemetric, '-i', dest='picklemetric_input', required=True,
        help="Path to pickle file for the metric")
<<<<<<< HEAD
    metric_parser_list.append(picklemetric)
#    picklemetric_subparsers = picklemetric.add_subparsers()
#    picklemetric_subparsers.metric = 'custom'
=======
    parser.metric_parsers.append(picklemetric)
    
    for add_parser in locate_metric_plugins('add_metric_parser'):
        plugin_metric_parser = add_parser(metrics_parsers, add_argument)
        parser.metric_parsers.append(plugin_metric_parser)
>>>>>>> 8f86f40a
    
    return metric_parser_list

    ################################################################################

def add_layer_metric_parsers(metric_subparser):

    #layer_metrics = parser.add_subparsers( description='''Available Hierarchical Metrics to use. Note, 
    #    you must also specify a basic metric to prepare the trajectory with. For example if you used
    #    tICA on dihedrals you would do something like "tica --pca PCAObject.h5 --nv 10 dihedral -a phi/psi"''')

    tica = metric_subparser.add_parser( 'tica', description='''
        TICA: This metric is based on a variation of PCA which looks for the slowest d.o.f.
        in the simulation data. See (Schwantes, C.R., Pande, V.S. In Prep.) for details. Or
        contact Christian at schwancr@stanford.edu for an explanation. In addition to these 
        You must provide an additional metric you used to prepare the trajectories in the
        training step.''')

    required = tica.add_argument_group('required')
    choose_one = tica.add_argument_group('selecting projection vectors (choose_one)')

    add_argument(tica,'-p',dest='p',help='p value for p-norm')
    add_argument(tica,'-m',dest='projected_metric',help='metric to use in the projected space',
        choices= Vectorized.allowable_scipy_metrics, default='euclidean' )
    add_argument(required, '--po','--projection', dest='proj_object', help='tICA Object which was prepared by tICA_train.py')
    add_argument(choose_one, '--nv', dest='num_vecs', help='Choose the top <-n> eigenvectors based on their eigenvalues')
    add_argument(choose_one, '--ab',dest='abs_min', help='Choose all eigenvectors with eigenvalues grater than <--ab>.') 
    add_argument(choose_one, '--ev',dest='expl_var', help='Choose eigenvectors so that their eigenvalues account for <--ev> percent of the total "variance". Note that this really only makes sense when doing PCA, where the total variance is the sum of the eigenvalues.') 
    tica.metric_parser_list = []
    tica_subparsers = tica.add_subparsers( dest='sub_metric', description='''  
        Available metrics to use in preparing the trajectory before projecting.''' )
    tica.metric_parser_list = add_basic_metric_parsers(tica_subparsers)

    return tica.metric_parser_list

def add_metric_parsers(parser, add_layer_metrics=False):

    metric_parser_list = []

    metric_subparser = parser.add_subparsers( dest='metric', description ='Available metrics to use.' )

    if add_layer_metrics:
        metric_parser_list.extend( add_layer_metric_parsers(metric_subparser) )

    metric_parser_list.extend( add_basic_metric_parsers(metric_subparser) )

    return metric_parser_list

def construct_basic_metric(metric_name, args):
    if metric_name == 'rmsd':
        if args.rmsd_atom_indices != 'all':
            atom_indices = np.loadtxt(args.rmsd_atom_indices, np.int)
        else:
            atom_indices = None
        metric = RMSD(atom_indices)#, omp_parallel=args.rmsd_omp_parallel)

    elif args.metric == 'dihedral':
        metric = Dihedral(metric=args.dihedral_metric,
            p=args.dihedral_p, angles=args.dihedral_angles)
    
<<<<<<< HEAD
        metric = LPRMSD(atom_inds, permute_inds, alt_inds)
         
    elif metric_name == 'contact':
=======
    elif args.metric == 'contact':
>>>>>>> 8f86f40a
        if args.contact_which != 'all':
            contact_which = np.loadtxt(args.contact_which,np.int)
        else:
            contact_which = 'all'

        if args.contact_cutoff_file != None: #getattr(args, 'contact_cutoff_file'):
            contact_cutoff = np.loadtxt(args.contact_cutoff_file, np.float)            
        elif args.contact_cutoff != None:
            contact_cutoff = float( args.contact_cutoff )
        else:
            contact_cutoff = None
             
        if contact_cutoff != None and contact_cutoff < 0:
            metric = ContinuousContact(contacts=contact_which,
                scheme=args.contact_scheme)
        else:
            metric = BooleanContact(contacts=contact_which,
                cutoff=contact_cutoff, scheme=args.contact_scheme)
     
    elif metric_name == 'atompairs':
        if args.atompairs_which != None:
            pairs = np.loadtxt(args.atompairs_which, np.int)
        else:
            pairs = None

        metric = AtomPairs(metric=args.atompairs_metric, p=args.atompairs_p,
            atom_pairs=pairs)
             
    elif metric_name == 'custom':
        with open(args.picklemetric_input) as f:
            metric = pickle.load(f)
            print '#'*80
            print 'Loaded custom metric:'
            print metric
            print '#'*80
    else:
        # apply the constructor on args and take the first non-none element
        # note that using these itertools constructs, we'll only actual
        # execute the constructor until the match is achieved
        metrics = itertools.imap(lambda c: c(args), locate_metric_plugins('construct_metric'))
        try:
            metric = itertools.dropwhile(lambda c: not c, metrics).next()
        except StopIteration:
            # This means that none of the plugins acceptedthe metric
            raise RuntimeError("Bad metric. Could not be constructed by any built-in or plugin metric. Perhaps you have a poorly written plugin?")
     
<<<<<<< HEAD
    return metric

def construct_layer_metric(metric_name, args ):
    if metric_name == 'tica':
        sub_metric = construct_basic_metric( args.sub_metric, args )

        return RedDimPNorm( args.proj_object, prep_with = sub_metric, num_vecs = args.num_vecs, abs_min = args.abs_min, metric = args.projected_metric, p = args.p )

def construct_metric( args ):
    if hasattr( args, 'sub_metric' ):
        return construct_layer_metric( args.metric, args )
    else:
        return construct_basic_metric( args.metric, args )
=======
    if not isinstance(metric, AbstractDistanceMetric):
        return ValueError("%s is not a AbstractDistanceMetric" % metric)

    return metric
>>>>>>> 8f86f40a
<|MERGE_RESOLUTION|>--- conflicted
+++ resolved
@@ -3,18 +3,12 @@
 import sys, os
 import pickle
 import numpy as np
-<<<<<<< HEAD
-from msmbuilder.metrics import (LPRMSD, RMSD, Dihedral,
-                                BooleanContact, AtomPairs,
-                                ContinuousContact, RedDimPNorm)
 from msmbuilder.metrics.baseclasses import Vectorized
-=======
 import itertools
 from pkg_resources import iter_entry_points
 from msmbuilder.metrics import (RMSD, Dihedral, BooleanContact,
                                 AtomPairs, ContinuousContact,
                                 AbstractDistanceMetric)
->>>>>>> 8f86f40a
 
 def add_argument(group, *args, **kwargs):
     if 'default' in kwargs:
@@ -27,9 +21,6 @@
 
 ################################################################################
 
-<<<<<<< HEAD
-def add_basic_metric_parsers(metric_subparser):
-=======
 def locate_metric_plugins(name):
     if not name in ['add_metric_parser', 'construct_metric', 'metric_class']:
         raise ValueError()
@@ -37,9 +28,7 @@
     eps = iter_entry_points(group='msmbuilder.metrics', name=name)
     return itertools.imap(lambda ep: ep.load(), eps)
 
-
-def add_metric_parsers(parser):
->>>>>>> 8f86f40a
+def add_basic_metric_parsers(metric_subparser):
 
     metric_parser_list = []
 
@@ -54,14 +43,7 @@
         default='AtomIndices.dat')
     metric_parser_list.append(rmsd)
 
-<<<<<<< HEAD
-    #rmsd_subparsers = rmsd.add_subparsers()
-    #rmsd_subparsers.metric = 'rmsd'
-
-    dihedral = metric_subparser.add_parser('dihedral',
-=======
     dihedral = metrics_parsers.add_parser('dihedral',
->>>>>>> 8f86f40a
         description='''DIHEDRAL: For each frame in the simulation data, we extract the
         torsion angles for the class of angles that you request (phi/psi is recommended,
         but chi angles are available as well). Each frame is then reprented by a vector
@@ -75,32 +57,7 @@
     add_argument(dihedral, '-p', dest='dihedral_p', default=2, help='p used for metric=minkowski (otherwise ignored)')
     add_argument(dihedral, '-m', dest='dihedral_metric', default='euclidean',
         help='which distance metric', choices=Dihedral.allowable_scipy_metrics)
-<<<<<<< HEAD
-    metric_parser_list.append(dihedral)
-#    dihedral_subparsers = dihedral.add_subparsers()
-#    dihedral_subparsers.metric = 'dihedral'
-
-    lprmsd = metric_subparser.add_parser('lprmsd',
-        description='''LPRMSD: RMSD with the ability to to handle permutation-invariant atoms.
-        Solves the assignment problem using a linear programming solution (LP). Can handle aligning
-        on some atoms and computing the RMSD on other atoms.:''')
-    add_argument(lprmsd, '-a', dest='lprmsd_atom_indices', help='Regular atom indices. Pass "all" to use all atoms.', default='AtomIndices.dat')
-    add_argument(lprmsd, '-l', dest='lprmsd_alt_indices', default=None,
-        help='''Optional alternate atom indices for RMSD. If you want to align the trajectories
-        using one set of atom indices but then compute the distance using a different
-        set of indices, use this option. If supplied, the regular atom_indices will
-        be used for the alignment and these indices for the distance calculation''')
-    add_argument(lprmsd, '-P', dest='lprmsd_permute_atoms', default=None, help='''Atom labels to be permuted.
-    Sets of indistinguishable atoms that can be permuted to minimize the RMSD. On disk this should be stored as
-    a list of newline separated indices with a "--" separating the sets of indices if there are
-    more than one set of indistinguishable atoms.  Use "-- (integer)" to include a subset in the RMSD (to avoid undesirable boundary effects.)''')
-    metric_parser_list.append(lprmsd)
-#    lprmsd_subparsers = lprmsd.add_subparsers()
-#    lprmsd_subparsers.metric = 'lprmsd'
-=======
     parser.metric_parsers.append(dihedral)
-
->>>>>>> 8f86f40a
 
     contact = metric_subparser.add_parser('contact',
         description='''CONTACT: For each frame in the simulation data, we extract the
@@ -123,15 +80,8 @@
     add_argument(contact, '-f', dest='contact_cutoff_file', help='File containing residue specific cutoff distances (supercedes the scalar cutoff distance if present).',default=None)
     add_argument(contact, '-s', dest='contact_scheme', default='closest-heavy', help='contact scheme.',
         choices=['CA', 'closest', 'closest-heavy'])
-<<<<<<< HEAD
-    metric_parser_list.append(contact)
-    #contact_subparsers = contact.add_subparsers()
-    #contact_subparsers.metric = 'contact'
-=======
     parser.metric_parsers.append(contact)
 
->>>>>>> 8f86f40a
-    
     atompairs = metric_subparser.add_parser('atompairs',description='''ATOMPAIRS: For each frame, we
         represent the conformation as a vector of particular atom-atom distances. Then the distance
         between frames is calculated using a specified norm on these vectors. This code is executed in
@@ -141,32 +91,19 @@
     add_argument(atompairs, '-p', dest='atompairs_p', default=2, help='p used for metric=minkowski (otherwise ignored)')
     add_argument(atompairs, '-m', dest='atompairs_metric', default='cityblock',
         help='which distance metric', choices=AtomPairs.allowable_scipy_metrics)
-<<<<<<< HEAD
-    metric_parser_list.append(atompairs)
-    #atompairs_subparsers = atompairs.add_subparsers()
-    #atompairs_subparsers.metric = 'atompairs'
-=======
     parser.metric_parsers.append(atompairs)
 
->>>>>>> 8f86f40a
-    
     picklemetric = metric_subparser.add_parser('custom', description="""CUSTOM: Use a custom
         distance metric. This requires defining your metric and saving it to a file using
         the pickle format, which can be done fron an interactive shell. This is an EXPERT FEATURE,
         and requires significant knowledge of the source code's architecture to pull off.""")
     add_argument(picklemetric, '-i', dest='picklemetric_input', required=True,
         help="Path to pickle file for the metric")
-<<<<<<< HEAD
-    metric_parser_list.append(picklemetric)
-#    picklemetric_subparsers = picklemetric.add_subparsers()
-#    picklemetric_subparsers.metric = 'custom'
-=======
     parser.metric_parsers.append(picklemetric)
     
     for add_parser in locate_metric_plugins('add_metric_parser'):
         plugin_metric_parser = add_parser(metrics_parsers, add_argument)
         parser.metric_parsers.append(plugin_metric_parser)
->>>>>>> 8f86f40a
     
     return metric_parser_list
 
@@ -223,17 +160,11 @@
             atom_indices = None
         metric = RMSD(atom_indices)#, omp_parallel=args.rmsd_omp_parallel)
 
-    elif args.metric == 'dihedral':
+    elif metric_name == 'dihedral':
         metric = Dihedral(metric=args.dihedral_metric,
             p=args.dihedral_p, angles=args.dihedral_angles)
     
-<<<<<<< HEAD
-        metric = LPRMSD(atom_inds, permute_inds, alt_inds)
-         
     elif metric_name == 'contact':
-=======
-    elif args.metric == 'contact':
->>>>>>> 8f86f40a
         if args.contact_which != 'all':
             contact_which = np.loadtxt(args.contact_which,np.int)
         else:
@@ -280,7 +211,9 @@
             # This means that none of the plugins acceptedthe metric
             raise RuntimeError("Bad metric. Could not be constructed by any built-in or plugin metric. Perhaps you have a poorly written plugin?")
      
-<<<<<<< HEAD
+    if not isinstance(metric, AbstractDistanceMetric):
+        return ValueError("%s is not a AbstractDistanceMetric" % metric)
+
     return metric
 
 def construct_layer_metric(metric_name, args ):
@@ -293,10 +226,4 @@
     if hasattr( args, 'sub_metric' ):
         return construct_layer_metric( args.metric, args )
     else:
-        return construct_basic_metric( args.metric, args )
-=======
-    if not isinstance(metric, AbstractDistanceMetric):
-        return ValueError("%s is not a AbstractDistanceMetric" % metric)
-
-    return metric
->>>>>>> 8f86f40a
+        return construct_basic_metric( args.metric, args )