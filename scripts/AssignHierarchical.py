--- conflicted
+++ resolved
@@ -71,13 +71,7 @@
         sys.exit(1)
 
     project = Project.load_from(args.project)
-<<<<<<< HEAD
-
     assignments = main(
         k, d, args.hierarchical_clustering_zmatrix, args.stride, project)
-=======
-    
-    assignments = main(k, d, args.hierarchical_clustering_zmatrix, args.stride, project)
->>>>>>> 00f8d103
     io.saveh(args.assignments, assignments)
     logger.info('Saved assignments to %s', args.assignments)