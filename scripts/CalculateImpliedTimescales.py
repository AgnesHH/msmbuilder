#!/usr/bin/env python
# This file is part of MSMBuilder.
#
# Copyright 2011 Stanford University
#
# MSMBuilder is free software; you can redistribute it and/or modify
# it under the terms of the GNU General Public License as published by
# the Free Software Foundation; either version 2 of the License, or
# (at your option) any later version.
#
# This program is distributed in the hope that it will be useful,
# but WITHOUT ANY WARRANTY; without even the implied warranty of
# MERCHANTABILITY or FITNESS FOR A PARTICULAR PURPOSE.  See the
# GNU General Public License for more details.
#
# You should have received a copy of the GNU General Public License
# along with this program; if not, write to the Free Software
# Foundation, Inc., 59 Temple Place, Suite 330, Boston, MA  02111-1307  USA

import logging
import numpy as np
from msmbuilder import arglib
from msmbuilder import msm_analysis
logger = logging.getLogger('msmbuilder.scripts.CalculateImpliedTimescales')

parser = arglib.ArgumentParser(description="""
\nCalculates the implied timescales of a set of assigned data, up to
the argument 'lagtime'. Returns: ImpliedTimescales.dat, a flat file that
contains all the lag times.\n""")
parser.add_argument('assignments', type=str)
parser.add_argument('lagtime', help="""The lagtime range to calculate.
    Pass two ints as X,Y with NO WHITESPACE, where X is the lowest
    timescale you want and Y is the biggest. EG: '-l 5,50'.""")
parser.add_argument('output', help="""The name of the  implied
    timescales data file (use .dat extension)""", default='ImpliedTimescales.dat')
parser.add_argument('procs', help='''Number of concurrent processes
    (cores) to use''', default=1, type=int)
parser.add_argument('eigvals', help="""Number of slowest implied timescales to
    retrieve at each lag time. Note: an n-state model will have n-1
    implied timescales.""", default=10, type=int)
parser.add_argument('interval', help="""Interval between times (intervals)
    to calculate lagtimes for""", default=1, type=int)
parser.add_argument('symmetrize', help="""Method by which to estimate a
    symmetric counts matrix. Symmetrization ensures reversibility, but may skew
    dynamics. We recommend maximum likelihood estimation (MLE) when tractable,
    else try Transpose. It is strongly recommended you read the documentation
    surrounding this choice.""", default='MLE',
                    choices=['MLE', 'Transpose', 'None'])
parser.add_argument('notrim', help="""Do not apply an ergodic trim.
    By default, we keep only the largest observed ergodic subset of the data.
    supplied, keeps everything.""", action='store_true')

<<<<<<< HEAD

parser = arglib.ArgumentParser(description="""
\nCalculates the implied timescales of a set of assigned data, up to
the argument 'lagtime'. Returns: ImpliedTimescales.dat, a flat file that
contains all the lag times.\n""")
parser.add_argument('assignments', type=str)
parser.add_argument('lagtime', help="""The lagtime range to calculate.
    Pass two ints as X,Y with NO WHITESPACE, where X is the lowest
    timescale you want and Y is the biggest. EG: '-l 5,50'.""")
parser.add_argument('output', help="""The name of the  implied
    timescales data file (use .dat extension)""", default='ImpliedTimescales.dat')
parser.add_argument('procs', help='''Number of concurrent processes
    (cores) to use''', default=1, type=int)
parser.add_argument('eigvals', help="""Number of slowest implied timescales to
    retrieve at each lag time. Note: an n-state model will have n-1
    implied timescales.""", default=10, type=int)
parser.add_argument('interval', help="""Interval between times (intervals)
    to calculate lagtimes for""", default=1, type=int)
parser.add_argument('symmetrize', help="""Method by which to estimate a
    symmetric counts matrix. Symmetrization ensures reversibility, but may skew
    dynamics. We recommend maximum likelihood estimation (MLE) when tractable,
    else try Transpose. It is strongly recommended you read the documentation
    surrounding this choice.""", default='MLE',
                    choices=['MLE', 'Transpose', 'None'])
parser.add_argument('notrim', help="""Do not apply an ergodic trim.
    By default, we keep only the largest observed ergodic subset of the data.
    supplied, keeps everything.""", action='store_true')
=======
>>>>>>> 6bdaf9c2

def run(MinLagtime, MaxLagtime, Interval, NumEigen, AssignmentsFn, trimming,
        symmetrize, nProc):

    logger.info(
        "Getting %d eigenvalues (timescales) for each lagtime...", NumEigen)
    lagTimes = range(MinLagtime, MaxLagtime + 1, Interval)
    logger.info("Building MSMs at the following lag times: %s", lagTimes)

    # Get the implied timescales (eigenvalues)
    impTimes = msm_analysis.get_implied_timescales(
        AssignmentsFn, lagTimes, n_implied_times=NumEigen, sliding_window=True,
        trimming=trimming, symmetrize=symmetrize, n_procs=nProc)
    return impTimes


if __name__ == "__main__":
    args = parser.parse_args()
    arglib.die_if_path_exists(args.output)

    LagTimes = args.lagtime.split(',')
    MinLagtime = int(LagTimes[0])
    MaxLagtime = int(LagTimes[1])

    # Pass the symmetric flag
    if args.symmetrize in ["None", "none", None]:
        args.symmetrize = None

    impTimes = run(
        MinLagtime, MaxLagtime, args.interval, args.eigvals, args.assignments,
        (not args.notrim), args.symmetrize, args.procs)
    np.savetxt(args.output, impTimes)
    logger.info("Saved output to %s", args.output)<|MERGE_RESOLUTION|>--- conflicted
+++ resolved
@@ -50,36 +50,6 @@
     By default, we keep only the largest observed ergodic subset of the data.
     supplied, keeps everything.""", action='store_true')
 
-<<<<<<< HEAD
-
-parser = arglib.ArgumentParser(description="""
-\nCalculates the implied timescales of a set of assigned data, up to
-the argument 'lagtime'. Returns: ImpliedTimescales.dat, a flat file that
-contains all the lag times.\n""")
-parser.add_argument('assignments', type=str)
-parser.add_argument('lagtime', help="""The lagtime range to calculate.
-    Pass two ints as X,Y with NO WHITESPACE, where X is the lowest
-    timescale you want and Y is the biggest. EG: '-l 5,50'.""")
-parser.add_argument('output', help="""The name of the  implied
-    timescales data file (use .dat extension)""", default='ImpliedTimescales.dat')
-parser.add_argument('procs', help='''Number of concurrent processes
-    (cores) to use''', default=1, type=int)
-parser.add_argument('eigvals', help="""Number of slowest implied timescales to
-    retrieve at each lag time. Note: an n-state model will have n-1
-    implied timescales.""", default=10, type=int)
-parser.add_argument('interval', help="""Interval between times (intervals)
-    to calculate lagtimes for""", default=1, type=int)
-parser.add_argument('symmetrize', help="""Method by which to estimate a
-    symmetric counts matrix. Symmetrization ensures reversibility, but may skew
-    dynamics. We recommend maximum likelihood estimation (MLE) when tractable,
-    else try Transpose. It is strongly recommended you read the documentation
-    surrounding this choice.""", default='MLE',
-                    choices=['MLE', 'Transpose', 'None'])
-parser.add_argument('notrim', help="""Do not apply an ergodic trim.
-    By default, we keep only the largest observed ergodic subset of the data.
-    supplied, keeps everything.""", action='store_true')
-=======
->>>>>>> 6bdaf9c2
 
 def run(MinLagtime, MaxLagtime, Interval, NumEigen, AssignmentsFn, trimming,
         symmetrize, nProc):
